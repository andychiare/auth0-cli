--- conflicted
+++ resolved
@@ -33,11 +33,7 @@
 	deviceCodeEndpoint = "https://auth0.auth0.com/oauth/device/code"
 	oauthTokenEndpoint = "https://auth0.auth0.com/oauth/token"
 	// TODO(jfatta) extend the scope as we extend the CLI:
-<<<<<<< HEAD
-	scope        = "openid read:roles read:rules"
-=======
-	scope        = "openid read:roles read:clients read:logs"
->>>>>>> 430935ac
+	scope        = "openid read:roles read:clients read:logs read:rules"
 	audiencePath = "/api/v2/"
 )
 
